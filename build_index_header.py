#######################################################################
# DCC COMMAND STATION FOR ESP32
#
# COPYRIGHT (c) 2017-2019 Mike Dunston
#
#  This program is free software: you can redistribute it and/or modify
#  it under the terms of the GNU General Public License as published by
#  the Free Software Foundation, either version 3 of the License, or
#  (at your option) any later version.
#  This program is distributed in the hope that it will be useful,
#  but WITHOUT ANY WARRANTY; without even the implied warranty of
#  MERCHANTABILITY or FITNESS FOR A PARTICULAR PURPOSE.  See the
#  GNU General Public License for more details.
#  You should have received a copy of the GNU General Public License
#  along with this program.  If not, see http://www.gnu.org/licenses
#######################################################################

Import("env")
import gzip
import os
import struct
import cStringIO

def build_index_html_h(source, target, env):
<<<<<<< HEAD
    if os.path.exists('%s/src/index_html.h' % env.subst('$PROJECT_DIR')):
        if os.path.getmtime('%s/data/index.html' % env.subst('$PROJECT_DIR')) < os.path.getmtime('%s/src/index_html.h' % env.subst('$PROJECT_DIR')):
=======
    if os.path.exists('%s/include/index_html.h' % env.subst('$PROJECT_DIR')):
        if os.path.getmtime('%s/data/index.html' % env.subst('$PROJECT_DIR')) < os.path.getmtime('%s/include/index_html.h' % env.subst('$PROJECT_DIR')):
>>>>>>> 55684c22
            return
    print "Attempting to compress %s/data/index.html" % env.subst('$PROJECT_DIR')
    gzFile = cStringIO.StringIO()
    with open('%s/data/index.html' % env.subst('$PROJECT_DIR')) as f, gzip.GzipFile(mode='wb', fileobj=gzFile) as gz:
        gz.writelines(f)
    gzFile.seek(0, os.SEEK_END)
    gzLen = gzFile.tell()
    gzFile.seek(0, os.SEEK_SET)
    print 'Compressed index.html.gz file is %d bytes' % gzLen
<<<<<<< HEAD
    with open('%s/src/index_html.h' % env.subst('$PROJECT_DIR'), 'w') as f:
=======
    with open('%s/include/index_html.h' % env.subst('$PROJECT_DIR'), 'w') as f:
>>>>>>> 55684c22
        f.write("#pragma once\n")
        f.write("const size_t indexHtmlGz_size = {};\n".format(gzLen))
        f.write("const uint8_t indexHtmlGz[] PROGMEM = {\n");
        while True:
            block = gzFile.read(16)
            if len(block) < 16:
                if len(block):
                    f.write("\t")
                    for b in block:
                        # Python 2/3 compat
                        if type(b) is str:
                            b = ord(b)
                        f.write("0x{:02X}, ".format(b))
                    f.write("\n")
                break
            f.write("\t0x{:02X}, 0x{:02X}, 0x{:02X}, 0x{:02X}, "
                    "0x{:02X}, 0x{:02X}, 0x{:02X}, 0x{:02X}, "
                    "0x{:02X}, 0x{:02X}, 0x{:02X}, 0x{:02X}, "
                    "0x{:02X}, 0x{:02X}, 0x{:02X}, 0x{:02X},\n"
                    .format(*struct.unpack("BBBBBBBBBBBBBBBB", block)))
        f.write("};\n")

env.AddPreAction('$BUILD_DIR/src/WebServer.cpp.o', build_index_html_h)<|MERGE_RESOLUTION|>--- conflicted
+++ resolved
@@ -22,13 +22,8 @@
 import cStringIO
 
 def build_index_html_h(source, target, env):
-<<<<<<< HEAD
-    if os.path.exists('%s/src/index_html.h' % env.subst('$PROJECT_DIR')):
-        if os.path.getmtime('%s/data/index.html' % env.subst('$PROJECT_DIR')) < os.path.getmtime('%s/src/index_html.h' % env.subst('$PROJECT_DIR')):
-=======
     if os.path.exists('%s/include/index_html.h' % env.subst('$PROJECT_DIR')):
         if os.path.getmtime('%s/data/index.html' % env.subst('$PROJECT_DIR')) < os.path.getmtime('%s/include/index_html.h' % env.subst('$PROJECT_DIR')):
->>>>>>> 55684c22
             return
     print "Attempting to compress %s/data/index.html" % env.subst('$PROJECT_DIR')
     gzFile = cStringIO.StringIO()
@@ -38,11 +33,7 @@
     gzLen = gzFile.tell()
     gzFile.seek(0, os.SEEK_SET)
     print 'Compressed index.html.gz file is %d bytes' % gzLen
-<<<<<<< HEAD
-    with open('%s/src/index_html.h' % env.subst('$PROJECT_DIR'), 'w') as f:
-=======
     with open('%s/include/index_html.h' % env.subst('$PROJECT_DIR'), 'w') as f:
->>>>>>> 55684c22
         f.write("#pragma once\n")
         f.write("const size_t indexHtmlGz_size = {};\n".format(gzLen))
         f.write("const uint8_t indexHtmlGz[] PROGMEM = {\n");
