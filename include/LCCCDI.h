/**********************************************************************
DCC COMMAND STATION FOR ESP32

COPYRIGHT (c) 2019 Mike Dunston

  This program is free software: you can redistribute it and/or modify
  it under the terms of the GNU General Public License as published by
  the Free Software Foundation, either version 3 of the License, or
  (at your option) any later version.
  This program is distributed in the hope that it will be useful,
  but WITHOUT ANY WARRANTY; without even the implied warranty of
  MERCHANTABILITY or FITNESS FOR A PARTICULAR PURPOSE.  See the
  GNU General Public License for more details.
  You should have received a copy of the GNU General Public License
  along with this program.  If not, see http://www.gnu.org/licenses
**********************************************************************/

#pragma once

#include "ESP32CommandStation.h"
#include <openlcb/ConfigRepresentation.hxx>
#include <openlcb/MemoryConfig.hxx>
#include <openlcb/TractionCvCdi.hxx>
#include <freertos_drivers/esp32/Esp32WiFiConfiguration.hxx>

namespace openlcb {
    const SimpleNodeStaticValues SNIP_STATIC_DATA = {
        4,
        "github.com/atanisoft (Mike Dunston)",
        "ESP32 Command Station",
        "ESP32-v1",
        VERSION
    };

<<<<<<< HEAD
    /// Modify this value every time the EEPROM needs to be cleared on the node
    /// after an update.
    static constexpr uint16_t CANONICAL_VERSION = 0x0123;
=======
    /// Modify this value whenever the config needs to be reinitialized on the
    /// node for a firmware update.
    static constexpr uint16_t CANONICAL_VERSION = 0x0130;
>>>>>>> d9ae952b

    /// Defines the main segment in the configuration CDI. This is laid out at
    /// origin 128 to give space for the ACDI user data at the beginning.
    CDI_GROUP(CommandStationSegment, Segment(MemoryConfigDefs::SPACE_CONFIG),
              Offset(128));
    /// Each entry declares the name of the current entry, then the type and
    /// then optional arguments list.
    CDI_GROUP_ENTRY(internal_config, InternalConfigData);
    /// CV Access via MemoryConfig protocol.
    //CDI_GROUP_ENTRY(cv, TractionShortCvSpace);
    CDI_GROUP_ENTRY(wifi, WiFiConfiguration, Name("WiFi Configuration"));
    CDI_GROUP_END();

    /// This segment is only needed temporarily until there is program code to set
    /// the ACDI user data version byte.
    CDI_GROUP(VersionSeg, Segment(MemoryConfigDefs::SPACE_CONFIG),
        Name("Version information"));
    CDI_GROUP_ENTRY(acdi_user_version, Uint8ConfigEntry,
        Name("ACDI User Data version"),
        Description("Set to 2 and do not change."));
    CDI_GROUP_END();

    /// The main structure of the CDI. ConfigDef is the symbol used in
    /// src/LCCInterface.cpp to refer to the configuration defined here.
    CDI_GROUP(ConfigDef, MainCdi());
    /// Adds the <identification> tag with the values from SNIP_STATIC_DATA
    /// above.
    CDI_GROUP_ENTRY(ident, Identification);
    /// Adds an <acdi> tag.
    CDI_GROUP_ENTRY(acdi, Acdi);
    /// Adds a segment for changing the values in the ACDI user-defined
    /// space. UserInfoSegment is defined in the system header.
    CDI_GROUP_ENTRY(userinfo, UserInfoSegment);
    /// Adds the main configuration segment.
    CDI_GROUP_ENTRY(seg, CommandStationSegment);
    /// Adds the versioning segment.
    CDI_GROUP_ENTRY(version, VersionSeg);
    CDI_GROUP_END();
}<|MERGE_RESOLUTION|>--- conflicted
+++ resolved
@@ -32,15 +32,9 @@
         VERSION
     };
 
-<<<<<<< HEAD
-    /// Modify this value every time the EEPROM needs to be cleared on the node
-    /// after an update.
-    static constexpr uint16_t CANONICAL_VERSION = 0x0123;
-=======
     /// Modify this value whenever the config needs to be reinitialized on the
     /// node for a firmware update.
     static constexpr uint16_t CANONICAL_VERSION = 0x0130;
->>>>>>> d9ae952b
 
     /// Defines the main segment in the configuration CDI. This is laid out at
     /// origin 128 to give space for the ACDI user data at the beginning.
